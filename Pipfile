--- conflicted
+++ resolved
@@ -12,10 +12,7 @@
 [dev-packages]
 black = "*"
 nose = "*"
-<<<<<<< HEAD
 coverage = "*"
-=======
->>>>>>> 1f16249f
 
 [pipenv]
 allow_prereleases = true